use std::{
    cell::RefCell,
    collections::{hash_map::DefaultHasher, HashMap, HashSet},
    error::Error,
    fmt::Debug,
    hash::{Hash, Hasher},
};

use ash::vk::{self, AccessFlags, AttachmentLoadOp, AttachmentReference, AttachmentStoreOp, BlendFactor, BlendOp, BorderColor, BufferUsageFlags, ColorComponentFlags, CompareOp, ComponentMapping, DependencyFlags, Extent2D, Filter, ImageAspectFlags, ImageLayout, ImageSubresourceRange, ImageUsageFlags, ImageViewType, Offset2D, PipelineBindPoint, PipelineStageFlags, Rect2D, SampleCountFlags, SamplerAddressMode, SamplerCreateFlags, SamplerCreateInfo, SamplerMipmapMode, StructureType, SubpassDependency, SubpassDescriptionFlags};
use gpu::{BeginRenderPassInfo, BindingType, BlendState, BufferCreateInfo, BufferRange, ColorAttachment, ColorLoadOp, CommandBuffer, DepthAttachment, DepthLoadOp, DescriptorInfo, DescriptorSetInfo, FramebufferCreateInfo, Gpu, GpuBuffer, GpuDescriptorSet, GpuFramebuffer, GpuImage, GpuImageView, GpuSampler, ImageCreateInfo, ImageFormat, ImageMemoryBarrier, ImageViewCreateInfo, MemoryDomain, Pipeline, PipelineBarrierInfo, RenderPass, RenderPassAttachment, RenderPassCommand, RenderPassDescription, StencilAttachment, StencilLoadOp, SubpassDescription, ToVk, TransitionInfo};

use ash::vk::PushConstantRange;
use gpu::{
    BindingElement, CullMode, DepthStencilAttachment, DepthStencilState, FragmentStageInfo,
    FrontFace, GlobalBinding, GpuShaderModule, LogicOp, PipelineDescription, PolygonMode,
    PrimitiveTopology, VertexBindingDescription, VertexStageInfo,
};
use indexmap::IndexSet;
use log::trace;

/*
 How to add another resource to DefaultResourceAllocator?
    let ResT the resource you want to add
    1. Wrap it into a GrapResT struct, which holds:
        a. the resource (ResT)
        b some kind of description (e.g ImageView => ImageDescription)
    2. create a CreationInfo struct, which holds the description D + additional stuff to create the resource
    3. implement AsRef<D> for CreationInfo
    4. implement GraphResource for GraphResT
    5. implement CreateFrom<'a, CreationInfo> for GrapResT

    now you can add a ResourceAllocator<GraphResT, ID> to DefaultResourceAllocator

    /// Note to self: Simplify this god damn mess, there HAS to be a simpler way to just create graph allocated resources
    ///       while automating resource lifetime/etc...
*/

pub trait CreateFrom<'a, D>
where
    Self: Sized,
{
    fn create(gpu: &Gpu, desc: &'a D) -> anyhow::Result<Self>;
}

pub trait GraphResource {
    type Inner;
    type Desc;
    fn construct(inner: Self::Inner, desc: Self::Desc) -> Self
    where
        Self: Sized;
    fn matches_description(&self, new_desc: &Self::Desc) -> bool;
    fn resource(&self) -> &Self::Inner;
}

pub struct LifetimeAllocation<R: GraphResource> {
    inner: R,
    last_frame_used: u64,
}
impl<R: GraphResource> LifetimeAllocation<R> {
    fn new<'a, D>(inner: R) -> LifetimeAllocation<R>
    where
        R: CreateFrom<'a, D>,
    {
        Self {
            inner,
            last_frame_used: 0,
        }
    }
}

#[derive(Clone, Copy, Hash, PartialEq, Eq, PartialOrd, Ord, Debug)]
pub struct RenderPassHandle {
    label: &'static str,
}

impl RenderPassHandle {}

#[derive(Clone, Copy, Hash, PartialEq, Eq, PartialOrd, Ord, Debug)]
pub struct PipelineHandle {
    label: &'static str,
    owner: RenderPassHandle,
}
#[derive(Hash, PartialOrd, Ord, PartialEq, Eq, Clone, Copy, Debug)]
pub struct FramebufferHandle {
    hash: u64,
}

pub struct ResourceAllocator<R: Sized + GraphResource, ID: Hash + Eq + PartialEq + Ord + PartialOrd>
{
    resources: HashMap<ID, LifetimeAllocation<R>>,
    lifetime: u64,
}

impl<R: Sized + GraphResource, ID: Hash + Eq + PartialEq + Ord + PartialOrd + Clone>
    ResourceAllocator<R, ID>
{
    fn new(lifetime: u64) -> Self {
        Self {
            resources: HashMap::new(),
            lifetime,
        }
    }
}

impl<R: Sized + GraphResource, ID: Hash + Eq + PartialEq + Ord + PartialOrd + Clone + Debug>
    ResourceAllocator<R, ID>
{
    fn get<'a, D: AsRef<R::Desc>>(
        &mut self,
        ctx: &GraphRunContext,
        desc: &'a D,
        id: &ID,
    ) -> anyhow::Result<&R>
    where
        R: CreateFrom<'a, D>,
    {
        self.get_explicit(ctx.gpu, ctx.current_iteration, desc, id)
    }

    fn get_explicit<'a, D: AsRef<R::Desc>>(
        &mut self,
        gpu: &Gpu,
        current_iteration: u64,
        desc: &'a D,
        id: &ID,
    ) -> anyhow::Result<&R>
    where
        R: CreateFrom<'a, D>,
    {
        self.ensure_resource_exists(gpu, desc, id)?;
        self.ensure_resource_hasnt_changed(gpu, desc, id)?;
        self.update_resource_access_time(id, current_iteration);
        Ok(self.get_unchecked(id))
    }

    fn get_unchecked(&self, id: &ID) -> &R {
        assert!(
            self.resources.contains_key(id),
            "tried to get_unchecked non existent resource: {:?}",
            id
        );
        &self.resources[id].inner
    }

    fn ensure_resource_exists<'a, D: AsRef<R::Desc>>(
        &mut self,
        gpu: &Gpu,
        desc: &'a D,
        id: &ID,
    ) -> anyhow::Result<()>
    where
        R: CreateFrom<'a, D>,
    {
        if !self.resources.contains_key(id) {
            self.create_resource(gpu, desc, id)?
        }

        Ok(())
    }

    fn create_resource<'a, D: AsRef<R::Desc>>(
        &mut self,
        gpu: &Gpu,
        desc: &'a D,
        id: &ID,
    ) -> anyhow::Result<()>
    where
        R: CreateFrom<'a, D>,
    {
        let resource = R::create(gpu, desc)?;
        trace!("Created new resource: {:?}", id);
        self.resources
            .insert(id.clone(), LifetimeAllocation::new(resource));
        Ok(())
    }
    fn ensure_resource_hasnt_changed<'a, D: AsRef<R::Desc>>(
        &mut self,
        gpu: &Gpu,
        desc: &'a D,
        id: &ID,
    ) -> anyhow::Result<()>
    where
        R: CreateFrom<'a, D>,
    {
        if !&self.resources[id].inner.matches_description(desc.as_ref()) {
            self.create_resource(gpu, desc, id)?;
        }
        Ok(())
    }
    fn update_resource_access_time(&mut self, id: &ID, current_iteration: u64) {
        self.resources
            .get_mut(id)
            .expect("Failed to fetch resource")
            .last_frame_used = current_iteration;
    }

    fn remove_unused_resources(&mut self, current_iteration: u64) {
        if self.lifetime == 0 {
            return;
        }

        self.resources.retain(|id, res| {
            let can_live = current_iteration - res.last_frame_used < self.lifetime;
            if !can_live {
                trace!(
                    "Deallocating resource {:?} after {} frames",
                    id,
                    self.lifetime
                )
            }
            can_live
        })
    }
}

enum ExternalShaderResource<'a> {
    ImageView(&'a GpuImageView),
    Buffer(&'a GpuBuffer),
}

impl<'a> ExternalShaderResource<'a> {
    fn as_image_view(&self) -> &GpuImageView {
        match self {
            ExternalShaderResource::ImageView(v) => v,
            _ => panic!("This resource is not an image view!"),
        }
    }
    fn as_buffer(&self) -> &GpuBuffer {
        match self {
            ExternalShaderResource::Buffer(b) => b,
            _ => panic!("This resource is not a buffer!"),
        }
    }
}

#[derive(Default)]
struct ExternalResources<'a> {
    external_images: HashMap<ResourceId, &'a GpuImage>,
    external_shader_resources: HashMap<ResourceId, ExternalShaderResource<'a>>,
    external_render_passes: HashMap<RenderPassHandle, &'a RenderPass>,
}

impl<'a> ExternalResources<'a> {
    fn get_shader_resource(&self, resource_id: &ResourceId) -> &ExternalShaderResource {
        self.external_shader_resources
            .get(resource_id)
            .expect("Resource not found!")
    }
}

impl<'a> ExternalResources<'a> {
    pub fn inject_external_image(
        &mut self,
        id: &ResourceId,
        image: &'a GpuImage,
        view: &'a GpuImageView,
    ) {
        self.external_images.insert(*id, image);
        self.external_shader_resources
            .insert(*id, ExternalShaderResource::ImageView(view));
    }

    pub fn inject_external_buffer(&mut self, id: &ResourceId, buffer: &'a GpuBuffer) {
        self.external_shader_resources
            .insert(*id, ExternalShaderResource::Buffer(buffer));
    }

    pub fn inject_external_renderpass(
        &mut self,
        handle: &RenderPassHandle,
        render_pass: &'a RenderPass,
    ) {
        self.external_render_passes.insert(*handle, render_pass);
    }
}

pub struct GraphImage {
    image: GpuImage,
    desc: ImageDescription,
}

impl GraphResource for GraphImage {
    type Inner = GpuImage;
    type Desc = ImageDescription;

    fn construct(image: GpuImage, desc: Self::Desc) -> Self
    where
        Self: Sized,
    {
        Self { image, desc }
    }

    fn matches_description(&self, new_desc: &Self::Desc) -> bool {
        &self.desc == new_desc
    }

    fn resource(&self) -> &Self::Inner {
        &self.image
    }
}

impl<'a> CreateFrom<'a, ImageDescription> for GraphImage {
    fn create(gpu: &Gpu, desc: &'a ImageDescription) -> anyhow::Result<Self> {
        let image = gpu
            .create_image(
                &ImageCreateInfo {
                    label: None,
                    width: desc.width,
                    height: desc.height,
                    format: desc.format.to_vk(),
                    usage: desc.format.default_usage_flags()
                        | ImageUsageFlags::INPUT_ATTACHMENT
                        | ImageUsageFlags::SAMPLED,
                },
                MemoryDomain::DeviceLocal,
                None,
            )
            .expect("Failed to create image resource");
        Ok(GraphImage::construct(image, *desc))
    }
}

#[derive(PartialEq)]
pub struct NoDesc;

impl AsRef<NoDesc> for NoDesc {
    fn as_ref(&self) -> &NoDesc {
        self
    }
}

pub struct GraphSampler {
    image: GpuSampler,
    desc: NoDesc,
}

impl GraphResource for GraphSampler {
    type Inner = GpuSampler;
    type Desc = NoDesc;

    fn construct(image: GpuSampler, desc: Self::Desc) -> Self
    where
        Self: Sized,
    {
        Self { image, desc }
    }

    fn matches_description(&self, new_desc: &Self::Desc) -> bool {
        &self.desc == new_desc
    }

    fn resource(&self) -> &Self::Inner {
        &self.image
    }
}

impl<'a> CreateFrom<'a, NoDesc> for GraphSampler {
    fn create(gpu: &Gpu, _: &'a NoDesc) -> anyhow::Result<Self> {
        let sam = gpu
            .create_sampler(&SamplerCreateInfo {
                s_type: StructureType::SAMPLER_CREATE_INFO,
                p_next: std::ptr::null(),
                flags: SamplerCreateFlags::empty(),
                mag_filter: Filter::LINEAR,
                min_filter: Filter::LINEAR,
                mipmap_mode: SamplerMipmapMode::LINEAR,
                address_mode_u: SamplerAddressMode::REPEAT,
                address_mode_v: SamplerAddressMode::REPEAT,
                address_mode_w: SamplerAddressMode::REPEAT,
                mip_lod_bias: 0.0,
                anisotropy_enable: vk::TRUE,
                max_anisotropy: gpu
                    .physical_device_properties()
                    .limits
                    .max_sampler_anisotropy,
                compare_enable: vk::FALSE,
                compare_op: CompareOp::ALWAYS,
                min_lod: 0.0,
                max_lod: 0.0,
                border_color: BorderColor::default(),
                unnormalized_coordinates: vk::FALSE,
            })
            .expect("Failed to create image resource");
        Ok(GraphSampler::construct(sam, NoDesc))
    }
}

pub struct GraphImageView {
    image: GpuImageView,
    desc: ImageDescription,
}

impl GraphResource for GraphImageView {
    type Inner = GpuImageView;
    type Desc = ImageDescription;

    fn construct(image: GpuImageView, desc: Self::Desc) -> Self
    where
        Self: Sized,
    {
        Self { image, desc }
    }

    fn matches_description(&self, new_desc: &Self::Desc) -> bool {
        &self.desc == new_desc
    }

    fn resource(&self) -> &Self::Inner {
        &self.image
    }
}

pub struct GraphImageViewCreateInfo<'a> {
    desc: &'a ImageDescription,
    image: &'a GpuImage,
}
impl<'a> AsRef<ImageDescription> for GraphImageViewCreateInfo<'a> {
    fn as_ref(&self) -> &ImageDescription {
        self.desc
    }
}
impl<'a> CreateFrom<'a, GraphImageViewCreateInfo<'_>> for GraphImageView {
    fn create(gpu: &Gpu, desc: &'a GraphImageViewCreateInfo) -> anyhow::Result<Self> {
        let view = gpu
            .create_image_view(&ImageViewCreateInfo {
                image: desc.image,
                view_type: ImageViewType::TYPE_2D,
                format: desc.desc.format.to_vk(),
                components: ComponentMapping::default(),
                subresource_range: ImageSubresourceRange {
                    aspect_mask: desc.desc.format.aspect_mask(),
                    base_mip_level: 0,
                    level_count: 1,
                    base_array_layer: 0,
                    layer_count: 1,
                },
            })
            .expect("Failed to create image resource");
        Ok(GraphImageView::construct(view, *desc.desc))
    }
}

pub struct GraphBuffer {
    inner: GpuBuffer,
    desc: BufferDescription,
}

impl AsRef<BufferDescription> for BufferDescription {
    fn as_ref(&self) -> &BufferDescription {
        self
    }
}

impl GraphResource for GraphBuffer {
    type Inner = GpuBuffer;
    type Desc = BufferDescription;

    fn construct(inner: Self::Inner, desc: Self::Desc) -> Self
    where
        Self: Sized,
    {
        Self { inner, desc }
    }

    fn matches_description(&self, new_desc: &Self::Desc) -> bool {
        self.desc == *new_desc
    }

    fn resource(&self) -> &Self::Inner {
        &self.inner
    }
}

impl<'a> CreateFrom<'a, BufferDescription> for GraphBuffer {
    fn create(gpu: &Gpu, desc: &'a BufferDescription) -> anyhow::Result<Self> {
        let buffer = gpu.create_buffer(
            &BufferCreateInfo {
                label: None,
                size: desc.length as _,
                usage: BufferUsageFlags::UNIFORM_BUFFER | BufferUsageFlags::STORAGE_BUFFER,
            },
            MemoryDomain::DeviceLocal,
        )?;
        Ok(GraphBuffer::construct(buffer, *desc))
    }
}
struct RenderGraphPassCreateInfo<'a> {
    graph: &'a RenderGraph,
    pass_info: &'a RenderPassInfo,
}

impl<'a> AsRef<RenderPassInfo> for RenderGraphPassCreateInfo<'a> {
    fn as_ref(&self) -> &RenderPassInfo {
        self.pass_info
    }
}

impl AsRef<ImageDescription> for ImageDescription {
    fn as_ref(&self) -> &ImageDescription {
        self
    }
}

pub struct GraphPass {
    inner: RenderPass,
    desc: RenderPassInfo,
}

impl GraphResource for GraphPass {
    type Inner = RenderPass;
    type Desc = RenderPassInfo;

    fn construct(inner: Self::Inner, desc: Self::Desc) -> Self
    where
        Self: Sized,
    {
        Self { inner, desc }
    }

    fn matches_description(&self, new_desc: &Self::Desc) -> bool {
        self.desc == *new_desc
    }

    fn resource(&self) -> &Self::Inner {
        &self.inner
    }
}

impl<'a> CreateFrom<'a, RenderGraphPassCreateInfo<'_>> for GraphPass {
    fn create(gpu: &Gpu, create_info: &'a RenderGraphPassCreateInfo) -> anyhow::Result<Self> {
        let mut color_attachments = vec![];
        let mut depth_attachments = vec![];

        let mut all_attachments: Vec<_> = vec![];
        let mut index = 0;
        for write in &create_info.pass_info.attachment_writes {
            let image_desc = &create_info.graph.allocations[write];
            let image_desc = match &image_desc.ty {
                AllocationType::Image(image_desc) => image_desc,
                AllocationType::Buffer { .. } => {
                    panic!("A buffer cannot be treated as a render target!")
                }
            };

            let resource_usage = create_info.pass_info.resource_usage(write);

            let final_layout = match resource_usage.output {
                ResourceLayout::Unknown => ImageLayout::GENERAL,
                ResourceLayout::ShaderRead => ImageLayout::SHADER_READ_ONLY_OPTIMAL,
                ResourceLayout::AttachmentRead => {
                    image_desc.format.preferred_attachment_read_layout()
                }
                ResourceLayout::Present => ImageLayout::PRESENT_SRC_KHR,
                _ => unreachable!(),
            };
            let attachment = RenderPassAttachment {
                format: image_desc.format.to_vk(),
                samples: SampleCountFlags::TYPE_1,
                load_op: match resource_usage.input {
                    ResourceLayout::Unknown => AttachmentLoadOp::DONT_CARE,

                    _ => AttachmentLoadOp::CLEAR,
                },
                store_op: match resource_usage.output {
                    ResourceLayout::Unknown => AttachmentStoreOp::DONT_CARE,
                    _ => AttachmentStoreOp::STORE,
                },
                stencil_load_op: AttachmentLoadOp::DONT_CARE,
                stencil_store_op: AttachmentStoreOp::DONT_CARE,
                initial_layout: match resource_usage.input {
                    ResourceLayout::Unknown => ImageLayout::UNDEFINED,
                    ResourceLayout::ShaderWrite => {
                        image_desc.format.preferred_shader_write_layout()
                    }
                    ResourceLayout::AttachmentWrite => {
                        image_desc.format.preferred_attachment_write_layout()
                    }
                    _ => unreachable!(),
                },
                final_layout,
                blend_state: if let Some(state) = create_info.pass_info.blend_state {
                    state
                } else {
                    BlendState {
                        blend_enable: true,
                        src_color_blend_factor: BlendFactor::ONE,
                        dst_color_blend_factor: BlendFactor::ZERO,
                        color_blend_op: BlendOp::ADD,
                        src_alpha_blend_factor: BlendFactor::ONE,
                        dst_alpha_blend_factor: BlendFactor::ZERO,
                        alpha_blend_op: BlendOp::ADD,
                        color_write_mask: ColorComponentFlags::RGBA,
                    }
                },
            };
            all_attachments.push(attachment);

            if image_desc.format.is_color() {
                color_attachments.push(AttachmentReference {
                    attachment: index as _,
                    layout: ImageLayout::COLOR_ATTACHMENT_OPTIMAL,
                });
            } else {
                depth_attachments.push(AttachmentReference {
                    attachment: index as _,
                    layout: ImageLayout::DEPTH_STENCIL_ATTACHMENT_OPTIMAL,
                });
            }

            index += 1;
        }
        for read in &create_info.pass_info.attachment_reads {
            let image_desc = &create_info.graph.allocations[read];
            let image_desc = match &image_desc.ty {
                AllocationType::Image(image_desc) => image_desc,
                AllocationType::Buffer { .. } => {
                    panic!("A buffer cannot be treated as a render target!")
                }
            };
            let resource_usage = create_info.pass_info.resource_usage(read);
            let attachment = RenderPassAttachment {
                format: image_desc.format.to_vk(),
                samples: SampleCountFlags::TYPE_1,
                load_op: AttachmentLoadOp::LOAD,
                store_op: AttachmentStoreOp::NONE,
                stencil_load_op: AttachmentLoadOp::DONT_CARE,
                stencil_store_op: AttachmentStoreOp::DONT_CARE,
                initial_layout: match resource_usage.input {
                    ResourceLayout::Unknown => ImageLayout::UNDEFINED,
                    ResourceLayout::ShaderWrite => {
                        image_desc.format.preferred_shader_write_layout()
                    }
                    ResourceLayout::AttachmentWrite => {
                        image_desc.format.preferred_attachment_write_layout()
                    }
                    _ => unreachable!(),
                },
                final_layout: match resource_usage.output {
                    ResourceLayout::Unknown => ImageLayout::GENERAL,
                    ResourceLayout::ShaderRead => ImageLayout::SHADER_READ_ONLY_OPTIMAL,
                    ResourceLayout::AttachmentRead => {
                        image_desc.format.preferred_attachment_read_layout()
                    }
                    ResourceLayout::Present => ImageLayout::PRESENT_SRC_KHR,
                    _ => unreachable!(),
                },
                blend_state: if let Some(state) = create_info.pass_info.blend_state {
                    state
                } else {
                    BlendState {
                        blend_enable: true,
                        src_color_blend_factor: BlendFactor::ONE,
                        dst_color_blend_factor: BlendFactor::ZERO,
                        color_blend_op: BlendOp::ADD,
                        src_alpha_blend_factor: BlendFactor::ONE,
                        dst_alpha_blend_factor: BlendFactor::ZERO,
                        alpha_blend_op: BlendOp::ADD,
                        color_write_mask: ColorComponentFlags::RGBA,
                    }
                },
            };
            all_attachments.push(attachment);

            if image_desc.format.is_color() {
                color_attachments.push(AttachmentReference {
                    attachment: index as _,
                    layout: ImageLayout::COLOR_ATTACHMENT_OPTIMAL,
                });
            } else {
                depth_attachments.push(AttachmentReference {
                    attachment: index as _,
                    layout: ImageLayout::DEPTH_STENCIL_ATTACHMENT_OPTIMAL,
                });
            }
            index += 1;
        }

        let description = RenderPassDescription {
            attachments: &all_attachments,
            subpasses: &[SubpassDescription {
                pipeline_bind_point: PipelineBindPoint::GRAPHICS,
                flags: SubpassDescriptionFlags::empty(),
                input_attachments: &[],
                color_attachments: &color_attachments,
                resolve_attachments: &[],
                depth_stencil_attachment: &depth_attachments,
                preserve_attachments: &[],
            }],
            dependencies: &[SubpassDependency {
                src_subpass: vk::SUBPASS_EXTERNAL,
                dst_subpass: 0,
                src_stage_mask: PipelineStageFlags::COLOR_ATTACHMENT_OUTPUT,
                dst_stage_mask: PipelineStageFlags::COLOR_ATTACHMENT_OUTPUT,
                src_access_mask: AccessFlags::empty(),
                dst_access_mask: AccessFlags::COLOR_ATTACHMENT_WRITE,
                dependency_flags: DependencyFlags::empty(),
            }],
        };
        let pass = RenderPass::new(gpu, &description)?;

        Ok(GraphPass::construct(pass, create_info.pass_info.clone()))
    }
}

pub struct GraphFramebuffer {
    inner: GpuFramebuffer,
    desc: FramebufferHandle,
}

impl GraphResource for GraphFramebuffer {
    type Inner = GpuFramebuffer;
    type Desc = FramebufferHandle;

    fn construct(inner: Self::Inner, desc: Self::Desc) -> Self
    where
        Self: Sized,
    {
        Self { inner, desc }
    }

    fn matches_description(&self, new_desc: &Self::Desc) -> bool {
        self.desc == *new_desc
    }

    fn resource(&self) -> &Self::Inner {
        &self.inner
    }
}

struct RenderGraphFramebufferCreateInfo<'a> {
    render_pass: &'a RenderPass,
    render_targets: &'a [&'a GpuImageView],
    extents: Extent2D,
    framebuffer_hash: FramebufferHandle,
}

impl<'a> AsRef<FramebufferHandle> for RenderGraphFramebufferCreateInfo<'a> {
    fn as_ref(&self) -> &FramebufferHandle {
        &self.framebuffer_hash
    }
}

impl<'a> CreateFrom<'a, RenderGraphFramebufferCreateInfo<'a>> for GraphFramebuffer {
    fn create(gpu: &Gpu, desc: &'a RenderGraphFramebufferCreateInfo) -> anyhow::Result<Self> {
        let fb = gpu
            .create_framebuffer(&FramebufferCreateInfo {
                render_pass: desc.render_pass,
                attachments: desc.render_targets,
                width: desc.extents.width,
                height: desc.extents.height,
            })
            .expect("Failed to create framebuffer");

        Ok(GraphFramebuffer::construct(fb, desc.framebuffer_hash))
    }
}

pub struct GraphDescriptorSet {
    inner: GpuDescriptorSet,
    desc: u64,
}

impl GraphResource for GraphDescriptorSet {
    type Inner = GpuDescriptorSet;
    type Desc = u64;

    fn construct(inner: Self::Inner, desc: Self::Desc) -> Self
    where
        Self: Sized,
    {
        Self { inner, desc }
    }

    fn matches_description(&self, new_desc: &Self::Desc) -> bool {
        self.desc == *new_desc
    }

    fn resource(&self) -> &Self::Inner {
        &self.inner
    }
}

struct DescriptorSetCreateInfo<'a> {
    hash: u64,
    inputs: &'a [DescriptorInfo<'a>],
}

impl<'a> AsRef<u64> for DescriptorSetCreateInfo<'a> {
    fn as_ref(&self) -> &u64 {
        &self.hash
    }
}

impl<'a> CreateFrom<'a, DescriptorSetCreateInfo<'a>> for GraphDescriptorSet {
    fn create(gpu: &Gpu, desc: &'a DescriptorSetCreateInfo) -> anyhow::Result<Self> {
        let ds = gpu
            .create_descriptor_set(&DescriptorSetInfo {
                descriptors: desc.inputs,
            })
            .expect("Failed to create descriptor set!");
        Ok(GraphDescriptorSet::construct(ds, desc.hash))
    }
}

type ImageAllocator = ResourceAllocator<GraphImage, ResourceId>;
type ImageViewAllocator = ResourceAllocator<GraphImageView, ResourceId>;
type BufferAllocator = ResourceAllocator<GraphBuffer, ResourceId>;
type RenderPassAllocator = ResourceAllocator<GraphPass, RenderPassHandle>;
type SampleAllocator = ResourceAllocator<GraphSampler, ResourceId>;
type FramebufferAllocator = ResourceAllocator<GraphFramebuffer, FramebufferHandle>;
type DescriptorSetAllocator = ResourceAllocator<GraphDescriptorSet, u64>;
pub struct DefaultResourceAllocator {
    images: ImageAllocator,
    image_views: ImageViewAllocator,
    buffers: BufferAllocator,
    samplers: SampleAllocator,
    framebuffers: FramebufferAllocator,
    descriptors: DescriptorSetAllocator,
    render_passes: RenderPassAllocator,
}

impl Default for DefaultResourceAllocator {
    fn default() -> Self {
        Self::new()
    }
}

impl DefaultResourceAllocator {
    pub fn new() -> Self {
        Self {
            images: ResourceAllocator::new(2),
            image_views: ResourceAllocator::new(2),
            buffers: ResourceAllocator::new(2),
            framebuffers: ResourceAllocator::new(5),
            render_passes: RenderPassAllocator::new(0),
            samplers: ResourceAllocator::new(2),
            descriptors: ResourceAllocator::new(3),
        }
    }
}

impl DefaultResourceAllocator {
    fn update(&mut self, current_iteration: u64) {
        self.framebuffers.remove_unused_resources(current_iteration);
        self.image_views.remove_unused_resources(current_iteration);
        self.images.remove_unused_resources(current_iteration);
        self.samplers.remove_unused_resources(current_iteration);
        self.descriptors.remove_unused_resources(current_iteration);
        self.render_passes
            .remove_unused_resources(current_iteration);
    }
}
pub struct GraphRunContext<'a, 'e> {
    gpu: &'a Gpu,
    current_iteration: u64,

    callbacks: Callbacks<'e>,
    external_resources: ExternalResources<'e>,
    command_buffer: &'e mut CommandBuffer<'a>,
}

impl<'a, 'e> GraphRunContext<'a, 'e> {
    pub fn new(
        gpu: &'a Gpu,
        command_buffer: &'e mut CommandBuffer<'a>,
        current_iteration: u64,
    ) -> Self {
        Self {
            gpu,
            current_iteration,
            command_buffer,
            callbacks: Callbacks::default(),
            external_resources: ExternalResources::default(),
        }
    }

    pub(crate) fn register_callback<F: FnMut(&Gpu, &mut RenderPassContext) + 'e>(
        &mut self,
        handle: &RenderPassHandle,
        callback: F,
    ) {
        self.callbacks.register_callback(handle, callback)
    }

    pub fn register_end_callback<F: FnMut(&Gpu, &mut EndContext) + 'e>(&mut self, callback: F) {
        self.callbacks.register_end_callback(callback)
    }

    pub(crate) fn inject_external_renderpass(
        &mut self,
        handle: &RenderPassHandle,
        pass: &'e RenderPass,
    ) {
        self.external_resources
            .inject_external_renderpass(handle, pass);
    }

    pub(crate) fn inject_external_image(
        &mut self,
        handle: &ResourceId,
        image: &'e GpuImage,
        view: &'e GpuImageView,
    ) {
        self.external_resources
            .inject_external_image(handle, image, view);
    }
    pub(crate) fn injext_external_buffer(&mut self, handle: &ResourceId, buffer: &'e GpuBuffer) {
        self.external_resources
            .inject_external_buffer(handle, buffer);
    }
}

pub trait RenderGraphRunner {
    fn run_graph(
        &mut self,
        context: &mut GraphRunContext,
        graph: &RenderGraph,
        resource_allocator: &mut DefaultResourceAllocator,
    ) -> anyhow::Result<()>;
}

#[derive(Copy, Clone, Eq, Ord, PartialOrd, PartialEq, Debug)]
pub struct ResourceId {
    label: &'static str,
    raw: u64,
}

impl std::hash::Hash for ResourceId {
    fn hash<H: Hasher>(&self, state: &mut H) {
        self.raw.hash(state);
    }
}

impl ResourceId {
    fn make(label: &'static str) -> ResourceId {
        let mut hasher = DefaultHasher::new();
        label.hash(&mut hasher);
        Self {
            label,
            raw: hasher.finish(),
        }
    }
}

#[derive(Default, Copy, Clone, PartialEq, Debug)]
pub enum ClearValue {
    #[default]
    DontCare,
    Color([f32; 4]),
    Depth(f32),
    Stencil(u8),
}

impl std::hash::Hash for ClearValue {
    fn hash<H: Hasher>(&self, state: &mut H) {
        std::mem::discriminant(self).hash(state)
    }
}

impl Eq for ClearValue {
    
}

impl ClearValue {
    pub(crate) fn color_op(&self) -> ColorLoadOp {
        match self {
            ClearValue::DontCare => ColorLoadOp::DontCare,
            ClearValue::Color(c) => ColorLoadOp::Clear(*c),
            _ => unreachable!()
        }
    }
    pub(crate) fn depth_op(&self) -> DepthLoadOp {
        match self {
            ClearValue::DontCare => DepthLoadOp::DontCare,
            ClearValue::Depth(d) => DepthLoadOp::Clear(*d),
            _ => unreachable!()
        }
    }
    pub(crate) fn stencil_op(&self) -> StencilLoadOp {
        match self {
            ClearValue::DontCare => StencilLoadOp::DontCare,
            ClearValue::Stencil(s) => StencilLoadOp::Clear(*s),
            _ => unreachable!()
        }
    }
}

#[derive(Hash, Copy, Clone, PartialEq, Eq)]
pub struct ImageDescription {
    pub width: u32,
    pub height: u32,
    pub format: ImageFormat,
    pub samples: u32,
    pub present: bool,
    pub clear_value: ClearValue
}

#[derive(Ord, PartialOrd, Eq, PartialEq, Debug, Clone, Copy, Hash)]
pub enum BufferType {
    Storage,
    Uniform,
}

impl From<BufferType> for BindingType {
    fn from(value: BufferType) -> Self {
        match value {
            BufferType::Storage => BindingType::Storage,
            BufferType::Uniform => BindingType::Uniform,
        }
    }
}

#[derive(Ord, PartialOrd, Eq, PartialEq, Debug, Clone, Copy, Hash)]
pub struct BufferDescription {
    pub length: u64,
    pub ty: BufferType,
}

#[derive(Hash, Copy, Clone)]
pub enum AllocationType {
    Image(ImageDescription),
    Buffer(BufferDescription),
}

#[derive(Hash, Copy, Clone)]
pub struct ResourceInfo {
    pub label: &'static str,
    pub ty: AllocationType,
    pub external: bool,

    defined_this_frame: bool,
}

#[derive(Hash)]
pub struct ModuleInfo<'a> {
    pub module: &'a GpuShaderModule,
    pub entry_point: &'a str,
}

#[derive(Hash)]
pub enum RenderStage<'a> {
    Graphics {
        vertex: ModuleInfo<'a>,
        fragment: ModuleInfo<'a>,
    },
    Compute {
        shader: ModuleInfo<'a>,
    },
}

// This struct contains all the repetitive stuff that has mostly does not change in pipelines, so that
// it can be ..default()ed when needed

pub struct FragmentState<'a> {
    pub input_topology: PrimitiveTopology,
    pub primitive_restart: bool,
    pub polygon_mode: PolygonMode,
    pub cull_mode: CullMode,
    pub front_face: FrontFace,
    pub depth_stencil_state: DepthStencilState,
    pub logic_op: Option<LogicOp>,
    pub push_constant_ranges: &'a [PushConstantRange],
}

impl<'a> Default for FragmentState<'a> {
    fn default() -> Self {
        Self {
            input_topology: Default::default(),
            primitive_restart: false,
            polygon_mode: PolygonMode::Fill,
            cull_mode: CullMode::None,
            front_face: FrontFace::CounterClockWise,
            depth_stencil_state: DepthStencilState {
                depth_test_enable: false,
                ..Default::default()
            },
            logic_op: None,
            push_constant_ranges: Default::default(),
        }
    }
}

pub struct RenderGraphPipelineDescription<'a> {
    pub vertex_inputs: &'a [VertexBindingDescription<'a>],
    pub stage: RenderStage<'a>,
    pub fragment_state: FragmentState<'a>,
}

pub(crate) fn create_pipeline_for_graph_renderpass(
    graph: &RenderGraph,
    pass_info: &RenderPassInfo,
    gpu: &Gpu,
    description: &RenderGraphPipelineDescription,
) -> anyhow::Result<Pipeline> {
    let mut set_zero_bindings = vec![];
    for (idx, read) in pass_info.shader_reads.iter().enumerate() {
        let resource = graph.get_resource_info(read)?;
        set_zero_bindings.push(BindingElement {
            binding_type: match resource.ty {
                AllocationType::Image(_) => gpu::BindingType::CombinedImageSampler,
                AllocationType::Buffer(d) => d.ty.into(),
            },
            index: idx as _,
            stage: gpu::ShaderStage::VertexFragment,
        });
    }

    let (mut color_attachments, mut depth_stencil_attachments) = (vec![], vec![]);

    for (_, write) in pass_info.attachment_writes.iter().enumerate() {
        let resource = graph.get_resource_info(write)?;

        match resource.ty {
            AllocationType::Image(desc) => {
                let format = desc.format.to_vk();
                let samples = match desc.samples {
                    1 => SampleCountFlags::TYPE_1,
                    2 => SampleCountFlags::TYPE_2,
                    4 => SampleCountFlags::TYPE_4,
                    8 => SampleCountFlags::TYPE_8,
                    16 => SampleCountFlags::TYPE_16,
                    32 => SampleCountFlags::TYPE_32,
                    64 => SampleCountFlags::TYPE_64,
                    _ => panic!("Invalid sample count! {}", desc.samples),
                };
                if desc.format.is_color() {
                    color_attachments.push(RenderPassAttachment {
                        format,
                        samples,
                        load_op: AttachmentLoadOp::DONT_CARE,
                        store_op: AttachmentStoreOp::STORE,
                        stencil_load_op: AttachmentLoadOp::DONT_CARE,
                        stencil_store_op: AttachmentStoreOp::DONT_CARE,
                        initial_layout: ImageLayout::UNDEFINED,
                        final_layout: ImageLayout::COLOR_ATTACHMENT_OPTIMAL,
                        blend_state: if let Some(state) = pass_info.blend_state {
                            state
                        } else {
                            BlendState::default()
                        },
                    });
                } else {
                    depth_stencil_attachments.push(DepthStencilAttachment {});
                }
            }
            AllocationType::Buffer { .. } => {
                todo!("Add support for storage buffers")
            }
        }
    }

    let description = PipelineDescription {
        global_bindings: &[GlobalBinding {
            set_index: 0,
            elements: &set_zero_bindings,
        }],
        vertex_inputs: description.vertex_inputs,
        vertex_stage: if let RenderStage::Graphics { vertex, .. } = &description.stage {
            Some(VertexStageInfo {
                entry_point: vertex.entry_point,
                module: vertex.module,
            })
        } else {
            None
        },
        fragment_stage: if let RenderStage::Graphics {
            vertex: _,
            fragment,
        } = &description.stage
        {
            Some(FragmentStageInfo {
                entry_point: fragment.entry_point,
                module: fragment.module,
                color_attachments: &color_attachments,
                depth_stencil_attachments: &depth_stencil_attachments,
            })
        } else {
            None
        },

        input_topology: description.fragment_state.input_topology,
        primitive_restart: description.fragment_state.primitive_restart,
        polygon_mode: description.fragment_state.polygon_mode,
        cull_mode: description.fragment_state.cull_mode,
        front_face: description.fragment_state.front_face,
        depth_stencil_state: description.fragment_state.depth_stencil_state,
        logic_op: description.fragment_state.logic_op,
        push_constant_ranges: description.fragment_state.push_constant_ranges,
    };

    Ok(Pipeline::new(gpu, &description)?)
}

pub struct RenderGraph {
    passes: HashMap<RenderPassHandle, RenderPassInfo>,
    allocations: HashMap<ResourceId, ResourceInfo>,
    persistent_resources: HashSet<ResourceId>,
    resource_allocator: RefCell<DefaultResourceAllocator>,

    hasher: DefaultHasher,
    cached_graph_hash: u64,
    cached_graph: CompiledRenderGraph,

    render_pass_pipelines: HashMap<RenderPassHandle, Pipeline>,
}

#[derive(Debug, Clone, PartialEq, Eq, PartialOrd, Ord)]
pub enum CompileError {
    ResourceAlreadyDefined(ResourceId, String),
    RenderPassAlreadyDefined(String),
    CyclicGraph,
    RenderPassNotFound(RenderPassHandle),
    ResourceNotFound(ResourceId),
    PipelineNotDefined(PipelineHandle),
    GraphNotCompiledYet,
}

impl std::fmt::Display for CompileError {
    fn fmt(&self, f: &mut std::fmt::Formatter<'_>) -> std::fmt::Result {
        f.write_fmt(format_args!("Render Graph compilation error: {:?}", &self))
    }
}

impl Error for CompileError {}

#[derive(Default, Debug, Clone, Copy, PartialEq, Eq, PartialOrd, Ord)]
pub enum ResourceLayout {
    #[default]
    Unknown,
    ShaderRead,
    ShaderWrite,
    AttachmentRead,
    AttachmentWrite,
    Present,
}

#[derive(Default, Debug, Clone, Copy, PartialEq, Eq, PartialOrd, Ord)]
pub struct ResourceUsage {
    input: ResourceLayout,
    output: ResourceLayout,
}

pub type GraphResult<T> = Result<T, CompileError>;

#[derive(Debug, Clone, Eq)]
pub struct RenderPassInfo {
    pub attachment_writes: IndexSet<ResourceId>,
    pub shader_reads: IndexSet<ResourceId>,
    pub attachment_reads: IndexSet<ResourceId>,
    pub resource_usages: HashMap<ResourceId, ResourceUsage>,
    pub extents: Extent2D,
    pub blend_state: Option<BlendState>,
    pub is_external: bool,

    defined_this_frame: bool,
}

impl RenderPassInfo {
    fn uses_as_write_attachment(&self, resource: &ResourceId) -> bool {
        self.attachment_writes.contains(resource)
    }

    fn has_any_as_write_attachment<'s, R: IntoIterator<Item = &'s ResourceId>>(
        &self,
        resources: R,
    ) -> bool {
        resources
            .into_iter()
            .any(|r| self.uses_as_write_attachment(r))
    }

    fn resource_usage(&self, resource: &ResourceId) -> ResourceUsage {
        *self
            .resource_usages
            .get(resource)
            .unwrap_or(&ResourceUsage {
                input: ResourceLayout::Unknown,
                output: ResourceLayout::Unknown,
            })
    }
}

impl PartialEq for RenderPassInfo {
    fn eq(&self, other: &Self) -> bool {
        if self.extents != other.extents {
            return false;
        }
        if self.blend_state != other.blend_state {
            return false;
        }
        if self.is_external != other.is_external {
            return false;
        }

        for r in &self.attachment_writes {
            if !other.attachment_writes.contains(r) {
                return false;
            }
        }
        for r in &self.attachment_reads {
            if !other.attachment_reads.contains(r) {
                return false;
            }
        }
        for r in &self.shader_reads {
            if !other.shader_reads.contains(r) {
                return false;
            }
        }

        for (r, u) in &self.resource_usages {
            if !other.resource_usages.get(r).is_some_and(|ou| *u == *ou) {
                return false;
            }
        }

        true
    }
}

impl Hash for RenderPassInfo {
    fn hash<H: Hasher>(&self, state: &mut H) {
        self.extents.hash(state);
        self.is_external.hash(state);
        for write in &self.attachment_writes {
            write.hash(state);
        }
        for read in &self.shader_reads {
            read.hash(state);
        }
    }
}

pub struct RenderPassBuilder<'g> {
    label: &'static str,
    pass: RenderPassInfo,
    graph: &'g mut RenderGraph,
}

impl<'g> RenderPassBuilder<'g> {
    pub fn write(mut self, handle: ResourceId) -> Self {
        assert!(!self.pass.attachment_writes.contains(&handle));
        self.pass.attachment_writes.insert(handle);
        self
    }
    pub fn writes_attachments(mut self, handles: &[ResourceId]) -> Self {
        for handle in handles {
            assert!(!self.pass.attachment_writes.contains(handle));
        }

        self.pass.attachment_writes.extend(handles.iter());
        self
    }
    pub fn reads_attachments(mut self, handles: &[ResourceId]) -> Self {
        for handle in handles {
            assert!(!self.pass.attachment_reads.contains(handle));
        }

        self.pass.attachment_reads.extend(handles.iter());
        self
    }

    pub fn read(mut self, handle: ResourceId) -> Self {
        assert!(!self.pass.shader_reads.contains(&handle));
        self.pass.shader_reads.insert(handle);
        self
    }
    pub fn shader_reads(mut self, handles: &[ResourceId]) -> Self {
        for handle in handles {
            assert!(!self.pass.attachment_writes.contains(handle));
        }
        self.pass.shader_reads.extend(handles.iter());
        self
    }

    pub fn with_blend_state(mut self, blend_state: BlendState) -> Self {
        self.pass.blend_state = Some(blend_state);
        self
    }

    pub fn mark_external(mut self) -> Self {
        self.pass.is_external = true;
        self
    }

    pub fn commit(self) -> RenderPassHandle {
        self.graph.commit_render_pass(self.pass, self.label)
    }
}

#[derive(Clone, Debug)]
pub enum GraphOperation {
    TransitionShaderRead(IndexSet<ResourceId>),
    TransitionAttachmentWrite(IndexSet<ResourceId>),
    TransitionAttachmentRead(IndexSet<ResourceId>),
    ExecuteRenderPass(RenderPassHandle),
}

pub struct RenderPassContext<'p, 'g> {
    pub render_graph: &'p RenderGraph,
    pub render_pass_command: RenderPassCommand<'p, 'g>,
    pub read_descriptor_set: Option<&'p GpuDescriptorSet>,
    pub pipeline: Option<&'p Pipeline>,
}
pub struct EndContext<'p, 'g> {
    pub command_buffer: &'p mut CommandBuffer<'g>,
}

#[derive(Default, Clone)]
pub struct CompiledRenderGraph {
    pass_sequence: Vec<RenderPassHandle>,
    resources_used: HashSet<ResourceId>,
    graph_operations: Vec<GraphOperation>,
}

impl CompiledRenderGraph {
    fn schedule_pass(&mut self, handle: RenderPassHandle) {
        self.pass_sequence.push(handle);
    }
}

type RenderCallback<'g> = Box<dyn FnMut(&Gpu, &mut RenderPassContext) + 'g>;
type EndCallback<'g> = Box<dyn FnMut(&Gpu, &mut EndContext) + 'g>;

#[derive(Default)]
struct Callbacks<'g> {
    callbacks: HashMap<RenderPassHandle, RenderCallback<'g>>,
    end_callback: Option<EndCallback<'g>>,
}

impl<'g> Callbacks<'g> {
    pub fn register_callback<F: FnMut(&Gpu, &mut RenderPassContext) + 'g>(
        &mut self,
        handle: &RenderPassHandle,
        callback: F,
    ) {
        self.callbacks.insert(*handle, Box::new(callback));
    }
    
    pub fn register_end_callback<F: FnMut(&Gpu, &mut EndContext) + 'g>(&mut self, callback: F) {
        self.end_callback = Some(Box::new(callback));
    }
}

impl Default for RenderGraph {
    fn default() -> Self {
        Self::new()
    }
}

impl RenderGraph {
    pub fn new() -> Self {
        Self {
            passes: Default::default(),
            allocations: HashMap::default(),
            persistent_resources: HashSet::default(),
            resource_allocator: RefCell::new(DefaultResourceAllocator::new()),

            hasher: DefaultHasher::default(),
            cached_graph_hash: 0,
            cached_graph: CompiledRenderGraph::default(),

            render_pass_pipelines: Default::default(),
        }
    }

    pub fn use_image(
        &mut self,
        label: &'static str,
        description: &ImageDescription,
        external: bool,
    ) -> GraphResult<ResourceId> {
        let id = self.create_unique_id(label)?;

        let allocation = ResourceInfo {
            ty: AllocationType::Image(*description),
            label,
            external,
            defined_this_frame: true,
        };
        self.allocations.insert(id, allocation);
        Ok(id)
    }

    pub fn use_buffer(
        &mut self,
        label: &'static str,
        description: &BufferDescription,
        external: bool,
    ) -> GraphResult<ResourceId> {
        let id = self.create_unique_id(label)?;

        let allocation = ResourceInfo {
            ty: AllocationType::Buffer(*description),
            label,
            external,
            defined_this_frame: true,
        };
        self.allocations.insert(id, allocation);
        Ok(id)
    }

    fn create_unique_id(&mut self, label: &'static str) -> GraphResult<ResourceId> {
        let id = ResourceId::make(label);
        if self
            .allocations
            .get(&id)
            .is_some_and(|info| info.defined_this_frame)
        {
            return Err(CompileError::ResourceAlreadyDefined(id, label.to_owned()));
        }
        Ok(id)
    }

    pub fn begin_render_pass(
        &mut self,
        label: &'static str,
        extents: Extent2D,
    ) -> GraphResult<RenderPassBuilder> {
        if self.render_pass_is_defined_already(label) {
            return Err(CompileError::RenderPassAlreadyDefined(label.to_owned()));
        }
        Ok(RenderPassBuilder {
            label,
            pass: RenderPassInfo {
                attachment_writes: Default::default(),
                shader_reads: Default::default(),
                attachment_reads: Default::default(),
                resource_usages: Default::default(),
                extents,
                is_external: false,
                blend_state: None,
                defined_this_frame: true,
            },
            graph: self,
        })
    }

    pub fn commit_render_pass(
        &mut self,
        mut pass: RenderPassInfo,
        label: &'static str,
    ) -> RenderPassHandle {
        pass.hash(&mut self.hasher);
        let handle = RenderPassHandle { label };
        pass.defined_this_frame = true;
        self.passes.insert(handle, pass);
        handle
    }

    pub fn persist_resource(&mut self, id: &ResourceId) {
        self.persistent_resources.insert(*id);
    }

    pub fn compile(&mut self) -> GraphResult<()> {
        if self.hasher.finish() == self.cached_graph_hash {
            return Ok(());
        }
        let mut compiled = CompiledRenderGraph::default();

        self.prune_passes(&mut compiled)?;
        self.mark_resource_usages(&compiled);
        let merge_candidates = self.find_merge_candidates(&mut compiled);

        self.find_optimal_execution_order(&mut compiled, merge_candidates);

        self.cached_graph_hash = self.hasher.finish();
        self.cached_graph = compiled.clone();

        self.prepare_for_next_frame();
        Ok(())
    }

    pub fn run<R: RenderGraphRunner>(
        &self,
        mut ctx: GraphRunContext,
        runner: &mut R,
    ) -> anyhow::Result<()> {
        runner.run_graph(&mut ctx, self, &mut self.resource_allocator.borrow_mut())
    }

    fn prune_passes(&self, compiled: &mut CompiledRenderGraph) -> GraphResult<()> {
        let mut render_passes = self.passes.clone();

        let mut working_set: HashSet<_> = self.persistent_resources.iter().cloned().collect();

        while !working_set.is_empty() {
            // Find a render pass that writes any of the attachments in the working set
            // or reads any of the attachments in the working set
            let writing_passes: Vec<_> = render_passes
                .iter()
                .filter_map(|(h, p)| {
                    if p.has_any_as_write_attachment(working_set.iter()) {
                        Some(*h)
                    } else {
                        None
                    }
                })
                .collect();

            // If there's more than one pass that writes to any of the working set, the graph
            // is not acyclic: refuse it
            if writing_passes.len() > 1 {
                return Err(CompileError::CyclicGraph);
            }

            // If we found a pass that writes to the working set
            // update the pass's reads with the working set
            if let Some(handle) = writing_passes.first() {
                let writing_pass = render_passes.remove(handle).unwrap();

                working_set = writing_pass.shader_reads.iter().cloned().collect();
                working_set.extend(writing_pass.attachment_reads.iter());

                compiled.schedule_pass(*handle);

                // 3. Record all the resources used by the pass
                for read in writing_pass.shader_reads {
                    compiled.resources_used.insert(read);
                }
                for write in writing_pass.attachment_writes {
                    compiled.resources_used.insert(write);
                }
            } else {
                working_set.clear();
            }
        }
        compiled.pass_sequence.reverse();
        Ok(())
    }

    fn render_pass_is_defined_already(&self, label: &str) -> bool {
        self.passes
            .iter()
            .any(|(h, p)| h.label == label && p.defined_this_frame)
    }

    fn find_merge_candidates(&self, _compiled: &mut CompiledRenderGraph) -> Vec<Vec<usize>> {
        vec![]
        /*
        let mut passes: Vec<_> = compiled.pass_sequence.iter().enumerate().collect();

        let mut merge_candidates = vec![];

        while let Some((pass_i, pass)) = passes.pop() {
            let matching_passes: Vec<_> = passes
                .iter()
                .enumerate()
                .filter(|(_, (_, p))| {
                    self.passes[*p]
                        .shader_reads
                        .iter()
                        .any(|read| self.passes[pass].shader_reads.contains(read))
                })
                .map(|(i, _)| i)
                .collect();

            if matching_passes.len() > 0 {
                let mut merge_candidate = vec![pass_i];
                for passes_idx in matching_passes {
                    let (pass_idx, _) = passes.remove(passes_idx);
                    merge_candidate.push(pass_idx);
                }

                merge_candidates.push(merge_candidate);
            }
        }

        merge_candidates
        */
    }

    fn find_optimal_execution_order(
        &self,
        compiled: &mut CompiledRenderGraph,
        _merge_candidates: Vec<Vec<usize>>,
    ) {
        // TODO: Upgrade to merge candidates
        for handle in compiled.pass_sequence.iter() {
            let pass = &self.passes[handle];
            compiled
                .graph_operations
                .push(GraphOperation::TransitionShaderRead(
                    pass.shader_reads.clone(),
                ));
            compiled
                .graph_operations
                .push(GraphOperation::TransitionAttachmentRead(
                    pass.attachment_reads.clone(),
                ));
            compiled
                .graph_operations
                .push(GraphOperation::TransitionAttachmentWrite(
                    pass.attachment_writes.clone(),
                ));
            compiled
                .graph_operations
                .push(GraphOperation::ExecuteRenderPass(*handle));
        }
    }

    pub fn prepare_for_next_frame(&mut self) {
        self.persistent_resources.clear();

        for pass in self.passes.values_mut() {
            pass.defined_this_frame = false;
        }

        for resource in self.allocations.values_mut() {
            resource.defined_this_frame = false;
        }
    }

    pub fn get_renderpass_info(
        &self,
        handle: &RenderPassHandle,
    ) -> Result<RenderPassInfo, CompileError> {
        self.passes
            .get(handle)
            .cloned()
            .ok_or(CompileError::RenderPassNotFound(*handle))
    }

    pub fn get_resource_info(&self, resource: &ResourceId) -> GraphResult<ResourceInfo> {
        self.allocations
            .get(resource)
            .cloned()
            .ok_or(CompileError::ResourceNotFound(*resource))
    }

    pub(crate) fn get_pipeline(&self, pipeline_handle: &RenderPassHandle) -> Option<&Pipeline> {
        self.render_pass_pipelines.get(pipeline_handle)
    }

    pub(crate) fn define_pipeline_for_renderpass(
        &mut self,
        gpu: &Gpu,
        pass_handle: &RenderPassHandle,
        pipeline_label: &'static str,
        pipeline_description: &RenderGraphPipelineDescription<'_>,
    ) -> anyhow::Result<()> {
        if !self.render_pass_pipelines.contains_key(pass_handle) {
            let pass_info = &self.passes[pass_handle];

            let pipeline = create_pipeline_for_graph_renderpass(
                self,
                pass_info,
                gpu,
                pipeline_description,
            )?;

            trace!(
                "Created new pipeline '{}' for render pass '{}'",
                pipeline_label,
                pass_handle.label
            );
            self.render_pass_pipelines.insert(*pass_handle, pipeline);
        }

        Ok(())
    }

    fn mark_resource_usages(&mut self, compiled: &CompiledRenderGraph) {
        self.mark_input_resource_usages(compiled);
        self.mark_output_resource_usages(compiled);
    }

    fn mark_input_resource_usages(&mut self, compiled: &CompiledRenderGraph) {
        let mut resource_usages = HashMap::new();
        for pass_id in compiled.pass_sequence.iter() {
            let pass_info = self.passes.get_mut(pass_id).expect("Failed to find pass");
            for write in &pass_info.attachment_writes {
                resource_usages.insert(*write, ResourceLayout::AttachmentWrite);
            }
            for read in &pass_info.attachment_reads {
                pass_info.resource_usages.entry(*read).or_default().input =
                    *resource_usages.entry(*read).or_default();
            }
            for read in &pass_info.shader_reads {
                pass_info.resource_usages.entry(*read).or_default().input =
                    *resource_usages.entry(*read).or_default();
            }
        }
    }

    fn mark_output_resource_usages(&mut self, compiled: &CompiledRenderGraph) {
        let mut resource_usages = HashMap::new();
        for persistent in &self.persistent_resources {
            resource_usages.insert(*persistent, ResourceLayout::Present);
        }
        for pass_id in compiled.pass_sequence.iter().rev() {
            let pass_info = self.passes.get_mut(pass_id).expect("Failed to find pass");
            for write in &pass_info.attachment_writes {
                pass_info.resource_usages.entry(*write).or_default().output =
                    *resource_usages.entry(*write).or_default();
            }

            for shader_read in &pass_info.shader_reads {
                resource_usages.insert(*shader_read, ResourceLayout::ShaderRead);
            }
            for attachment_read in &pass_info.attachment_reads {
                resource_usages.insert(*attachment_read, ResourceLayout::AttachmentRead);
            }
        }
    }
}

pub struct GpuRunner {
    resource_states: HashMap<ResourceId, TransitionInfo>,
}

impl Default for GpuRunner {
    fn default() -> Self {
        Self::new()
    }
}

impl GpuRunner {
    pub fn new() -> Self {
        Self {
            resource_states: Default::default(),
        }
    }

    pub fn get_image<'r, 'e>(
        ctx: &'e GraphRunContext,
        graph: &RenderGraph,
        id: &ResourceId,
        allocator: &'r mut DefaultResourceAllocator,
    ) -> anyhow::Result<&'e GpuImage>
    where
        'r: 'e,
    {
        if ctx.external_resources.external_images.contains_key(id) {
            Ok(ctx.external_resources.external_images[id])
        } else {
            let desc = match &graph.allocations[id].ty {
                AllocationType::Image(d) => *d,
                _ => panic!("Type is not an image!"),
            };
            Ok(allocator.images.get(ctx, &desc, id)?.resource())
        }
    }
    pub fn get_image_unchecked<'r, 'e>(
        ctx: &'e GraphRunContext,
        id: &ResourceId,
        allocator: &'r DefaultResourceAllocator,
    ) -> &'e GpuImage
        where
            'r: 'e,
    {
        if ctx.external_resources.external_images.contains_key(id) {
            ctx.external_resources.external_images[id]
        } else {
            allocator.images.get_unchecked(id).resource()
        }
    }
}

impl RenderGraphRunner for GpuRunner {
    fn run_graph(
        &mut self,
        ctx: &mut GraphRunContext,
        graph: &RenderGraph,
        resource_allocator: &mut DefaultResourceAllocator,
    ) -> anyhow::Result<()> {
        self.resource_states.clear();
        resource_allocator.update(ctx.current_iteration);

        let label = ctx.command_buffer.begin_debug_region(
            &format!("Rendering frame {}", ctx.current_iteration),
            [0.0, 0.3, 0.0, 1.0],
        );
        for op in &graph.cached_graph.graph_operations {
            if let GraphOperation::ExecuteRenderPass(rp) = op {
                let info = &graph.passes[rp];
                ensure_graph_allocated_resources_exist(ctx, info, graph, resource_allocator)?;
                ensure_graph_allocated_samplers_exists(ctx, info, graph, resource_allocator)?;

                // Transition shader reads
                {
                    let mut color_transitions = vec![];
                    let mut depth_stencil_transitions = vec![];
                    for read in &info.shader_reads {
                        let info = graph.get_resource_info(read)?;
                        let image_desc = if let AllocationType::Image(d) = info.ty { d } else { continue; };
                        let old_layout = *self.resource_states.entry(*read).or_insert(TransitionInfo {
                            layout: ImageLayout::UNDEFINED,
                            access_mask: AccessFlags::empty(),
                            stage_mask: if image_desc.format.is_color() {
                                PipelineStageFlags::COLOR_ATTACHMENT_OUTPUT
                            } else {
                                PipelineStageFlags::EARLY_FRAGMENT_TESTS
                            },
                        });

                        let new_layout = TransitionInfo {
                            layout: ImageLayout::SHADER_READ_ONLY_OPTIMAL,
                            access_mask: AccessFlags::SHADER_READ,
                            stage_mask: PipelineStageFlags::FRAGMENT_SHADER | PipelineStageFlags::VERTEX_SHADER,
                        };

                        self.resource_states.insert(*read, new_layout);

                        let image = Self::get_image_unchecked(ctx, read, resource_allocator);
                        if image_desc.format.is_color() {
                            color_transitions.push(ImageMemoryBarrier {
                                src_access_mask: old_layout.access_mask,
                                dst_access_mask: new_layout.access_mask,
                                old_layout: old_layout.layout,
                                new_layout: new_layout.layout,
                                src_queue_family_index: vk::QUEUE_FAMILY_IGNORED,
                                dst_queue_family_index: vk::QUEUE_FAMILY_IGNORED,
                                image,
                                subresource_range: vk::ImageSubresourceRange {
                                    aspect_mask: ImageAspectFlags::COLOR,
                                    base_mip_level: 0,
                                    level_count: 1,
                                    base_array_layer: 0,
                                    layer_count: 1,
                                },
                            })
                        } else {
                            depth_stencil_transitions.push(ImageMemoryBarrier {
                                src_access_mask: old_layout.access_mask,
                                dst_access_mask: new_layout.access_mask,
                                old_layout: old_layout.layout,
                                new_layout: new_layout.layout,
                                src_queue_family_index: vk::QUEUE_FAMILY_IGNORED,
                                dst_queue_family_index: vk::QUEUE_FAMILY_IGNORED,
                                image,
                                subresource_range: vk::ImageSubresourceRange {
                                    aspect_mask: ImageAspectFlags::DEPTH,
                                    base_mip_level: 0,
                                    level_count: 1,
                                    base_array_layer: 0,
                                    layer_count: 1,
                                },
                            })
                        }
                    }

                    if !color_transitions.is_empty() {
                        command_buffer.pipeline_barrier(&PipelineBarrierInfo {
                            src_stage_mask: PipelineStageFlags::COLOR_ATTACHMENT_OUTPUT,
                            dst_stage_mask: PipelineStageFlags::VERTEX_SHADER | PipelineStageFlags::FRAGMENT_SHADER,
                            dependency_flags: Default::default(),
                            memory_barriers: &[],
                            buffer_memory_barriers: &[],
                            image_memory_barriers: &color_transitions,
                        })
                    }
                    if !depth_stencil_transitions.is_empty() {
                        command_buffer.pipeline_barrier(&PipelineBarrierInfo {
                            src_stage_mask: PipelineStageFlags::EARLY_FRAGMENT_TESTS,
                            dst_stage_mask: PipelineStageFlags::VERTEX_SHADER | PipelineStageFlags::FRAGMENT_SHADER,
                            dependency_flags: Default::default(),
                            memory_barriers: &[],
                            buffer_memory_barriers: &[],
                            image_memory_barriers: &color_transitions,
                        })
                    }
                }
                
                // Transition attach write 
                {
                    let mut color_transitions = vec![];
                    let mut depth_stencil_transitions = vec![];
                    for read in &info.attachment_writes {
                        let info = graph.get_resource_info(read)?;
                        let image_desc = if let AllocationType::Image(d) = info.ty { d } else { continue; };
                        let old_layout = *self.resource_states.entry(*read).or_insert(TransitionInfo {
                            layout: ImageLayout::UNDEFINED,
                            access_mask: AccessFlags::empty(),
                            stage_mask: if image_desc.format.is_color() {
                                PipelineStageFlags::COLOR_ATTACHMENT_OUTPUT
                            } else {
                                PipelineStageFlags::EARLY_FRAGMENT_TESTS
                            },
                        });

                        let new_layout = TransitionInfo {
                            layout: if image_desc.present {
                                ImageLayout::PRESENT_SRC_KHR  
                            } else if image_desc.format.is_color() {
                                ImageLayout::COLOR_ATTACHMENT_OPTIMAL
                            } else {
                                ImageLayout::DEPTH_STENCIL_ATTACHMENT_OPTIMAL
                            },
                            access_mask: if image_desc.format.is_color() {
                                AccessFlags::COLOR_ATTACHMENT_WRITE
                            } else {
                                AccessFlags::DEPTH_STENCIL_ATTACHMENT_WRITE
                            },
                            stage_mask: if image_desc.format.is_color() {
                                PipelineStageFlags::COLOR_ATTACHMENT_OUTPUT
                            } else {
                                PipelineStageFlags::LATE_FRAGMENT_TESTS
                            },
                        };
                        self.resource_states.insert(*read, new_layout);

                        let image = Self::get_image_unchecked(ctx, read, resource_allocator);
                        if image_desc.format.is_color() {
                            color_transitions.push(ImageMemoryBarrier {
                                src_access_mask: old_layout.access_mask,
                                dst_access_mask: new_layout.access_mask,
                                old_layout: old_layout.layout,
                                new_layout: new_layout.layout,
                                src_queue_family_index: vk::QUEUE_FAMILY_IGNORED,
                                dst_queue_family_index: vk::QUEUE_FAMILY_IGNORED,
                                image,
                                subresource_range: vk::ImageSubresourceRange {
                                    aspect_mask: ImageAspectFlags::COLOR,
                                    base_mip_level: 0,
                                    level_count: 1,
                                    base_array_layer: 0,
                                    layer_count: 1,
                                },
                            })
                        } else {
                            depth_stencil_transitions.push(ImageMemoryBarrier {
                                src_access_mask: old_layout.access_mask,
                                dst_access_mask: new_layout.access_mask,
                                old_layout: old_layout.layout,
                                new_layout: new_layout.layout,
                                src_queue_family_index: vk::QUEUE_FAMILY_IGNORED,
                                dst_queue_family_index: vk::QUEUE_FAMILY_IGNORED,
                                image,
                                subresource_range: vk::ImageSubresourceRange {
                                    aspect_mask: ImageAspectFlags::DEPTH,
                                    base_mip_level: 0,
                                    level_count: 1,
                                    base_array_layer: 0,
                                    layer_count: 1,
                                },
                            })
                        }
                    }

                    if !color_transitions.is_empty() {
                        command_buffer.pipeline_barrier(&PipelineBarrierInfo {
                            src_stage_mask: PipelineStageFlags::COLOR_ATTACHMENT_OUTPUT,
                            dst_stage_mask: PipelineStageFlags::COLOR_ATTACHMENT_OUTPUT,
                            dependency_flags: Default::default(),
                            memory_barriers: &[],
                            buffer_memory_barriers: &[],
                            image_memory_barriers: &color_transitions,
                        })
                    }
                    if !depth_stencil_transitions.is_empty() {
                        command_buffer.pipeline_barrier(&PipelineBarrierInfo {
                            src_stage_mask: PipelineStageFlags::EARLY_FRAGMENT_TESTS,
                            dst_stage_mask: PipelineStageFlags::LATE_FRAGMENT_TESTS,
                            dependency_flags: Default::default(),
                            memory_barriers: &[],
                            buffer_memory_barriers: &[],
                            image_memory_barriers: &color_transitions,
                        })
                    }
                }
                
                // Transition attach read
                {

                    let mut color_transitions = vec![];
                    let mut depth_stencil_transitions = vec![];
                    for read in &info.attachment_reads {
                        let info = graph.get_resource_info(read)?;
                        let image_desc = if let AllocationType::Image(d) = info.ty { d } else { continue; };
                        let old_layout = *self.resource_states.entry(*read).or_insert(TransitionInfo {
                            layout: ImageLayout::UNDEFINED,
                            access_mask: AccessFlags::empty(),
                            stage_mask: if image_desc.format.is_color() {
                                PipelineStageFlags::COLOR_ATTACHMENT_OUTPUT
                            } else {
                                PipelineStageFlags::EARLY_FRAGMENT_TESTS
                            },
                        });

                        let new_layout = TransitionInfo {
                            layout: if image_desc.format.is_color() {
                                ImageLayout::COLOR_ATTACHMENT_OPTIMAL
                            } else {
                                ImageLayout::DEPTH_STENCIL_READ_ONLY_OPTIMAL
                            },
                            access_mask: if image_desc.format.is_color() {
                                AccessFlags::COLOR_ATTACHMENT_READ
                            } else {
                                AccessFlags::DEPTH_STENCIL_ATTACHMENT_READ
                            },
                            stage_mask: if image_desc.format.is_color() {
                                PipelineStageFlags::COLOR_ATTACHMENT_OUTPUT
                            } else {
                                PipelineStageFlags::EARLY_FRAGMENT_TESTS
                            },
                        };
                        self.resource_states.insert(*read, new_layout);

                        let image = Self::get_image_unchecked(ctx, read, resource_allocator);
                        if image_desc.format.is_color() {
                            color_transitions.push(ImageMemoryBarrier {
                                src_access_mask: old_layout.access_mask,
                                dst_access_mask: new_layout.access_mask,
                                old_layout: old_layout.layout,
                                new_layout: new_layout.layout,
                                src_queue_family_index: vk::QUEUE_FAMILY_IGNORED,
                                dst_queue_family_index: vk::QUEUE_FAMILY_IGNORED,
                                image,
                                subresource_range: vk::ImageSubresourceRange {
                                    aspect_mask: ImageAspectFlags::COLOR,
                                    base_mip_level: 0,
                                    level_count: 1,
                                    base_array_layer: 0,
                                    layer_count: 1,
                                },
                            })
                        } else {
                            depth_stencil_transitions.push(ImageMemoryBarrier {
                                src_access_mask: old_layout.access_mask,
                                dst_access_mask: new_layout.access_mask,
                                old_layout: old_layout.layout,
                                new_layout: new_layout.layout,
                                src_queue_family_index: vk::QUEUE_FAMILY_IGNORED,
                                dst_queue_family_index: vk::QUEUE_FAMILY_IGNORED,
                                image,
                                subresource_range: vk::ImageSubresourceRange {
                                    aspect_mask: ImageAspectFlags::DEPTH,
                                    base_mip_level: 0,
                                    level_count: 1,
                                    base_array_layer: 0,
                                    layer_count: 1,
                                },
                            })
                        }
                    }

                    if !color_transitions.is_empty() {
                        command_buffer.pipeline_barrier(&PipelineBarrierInfo {
                            src_stage_mask: PipelineStageFlags::COLOR_ATTACHMENT_OUTPUT,
                            dst_stage_mask: PipelineStageFlags::COLOR_ATTACHMENT_OUTPUT,
                            dependency_flags: Default::default(),
                            memory_barriers: &[],
                            buffer_memory_barriers: &[],
                            image_memory_barriers: &color_transitions,
                        })
                    }
                    if !depth_stencil_transitions.is_empty() {
                        command_buffer.pipeline_barrier(&PipelineBarrierInfo {
                            src_stage_mask: PipelineStageFlags::EARLY_FRAGMENT_TESTS,
                            dst_stage_mask: PipelineStageFlags::ALL_GRAPHICS,
                            dependency_flags: Default::default(),
                            memory_barriers: &[],
                            buffer_memory_barriers: &[],
                            image_memory_barriers: &color_transitions,
                        })
                    }
                }
                let (color_views, depth_view, stencil_view) = resolve_render_image_views_unchecked(
                    info,
                    graph,
                    &ctx.external_resources,
                    &resource_allocator.image_views,
                );

                let read_descriptor_set = resolve_input_descriptor_set(
                    ctx,
                    graph,
                    info,
                    &resource_allocator.image_views,
                    &resource_allocator.buffers,
                    &resource_allocator.samplers,
                    &mut resource_allocator.descriptors,
                );

                let cb = ctx.callbacks.callbacks.get_mut(rp);
<<<<<<< HEAD
                let clear = ctx.callbacks.clear_color_cbs.get(rp);
                let clear_color_values: Vec<_> = info
                    .attachment_writes
                    .iter()
                    .chain(info.attachment_reads.iter())
                    .map(|rd| {
                        if let Some(func) = clear {
                            func(rd)
                        } else {
                            let res_info = &graph.allocations[rd];
                            match &res_info.ty {
                                AllocationType::Image(desc) => {
                                    if desc.format.is_color() {
                                        ClearValue {
                                            color: vk::ClearColorValue {
                                                float32: [0.0, 0.0, 0.0, 0.0],
                                            },
                                        }
                                    } else {
                                        ClearValue {
                                            depth_stencil: ClearDepthStencilValue {
                                                depth: 1.0,
                                                stencil: 255,
                                            },
                                        }
                                    }
                                }
                                AllocationType::Buffer { .. } => {
                                    panic!("Graph can't treat buffer as render target!")
                                }
                            }
                        }
                    })
                    .collect();
                let render_pass_label = ctx.command_buffer.begin_debug_region(
=======
                
                let render_pass_label = command_buffer.begin_debug_region(
>>>>>>> 460c85b9
                    &format!("Begin Render Pass: {}", rp.label),
                    [0.3, 0.0, 0.0, 1.0],
                );
                
                let mut render_pass_command =
<<<<<<< HEAD
                    ctx.command_buffer.begin_render_pass(&BeginRenderPassInfo {
                        framebuffer,
                        render_pass: pass,
                        clear_color_values: &clear_color_values,
=======
                    command_buffer.begin_render_pass(&BeginRenderPassInfo {
                        color_attachments: &color_views,
                        depth_attachment: depth_view,
                        stencil_attachment: stencil_view,
>>>>>>> 460c85b9
                        render_area: Rect2D {
                            offset: Offset2D::default(),
                            extent: info.extents,
                        },
                    });

                let pipeline = graph.get_pipeline(rp);
                if let Some(pipeline) = pipeline {
                    render_pass_command.bind_pipeline(pipeline);
                    if let Some(resource) = read_descriptor_set {
                        render_pass_command.bind_descriptor_sets(
                            PipelineBindPoint::GRAPHICS,
                            pipeline,
                            0,
                            &[resource.resource()],
                        )
                    }
                }
                let mut context = RenderPassContext {
                    render_graph: graph,
                    render_pass_command,
                    pipeline,
                    read_descriptor_set: read_descriptor_set.map(|r| r.resource()),
                };

                if let Some(cb) = cb {
                    cb(ctx.gpu, &mut context);
                }
                render_pass_label.end();
            }
        }
        if let Some(end_cb) = &mut ctx.callbacks.end_callback {
            end_cb(
                ctx.gpu,
                &mut EndContext {
                    command_buffer: &mut ctx.command_buffer,
                },
            );
        }
        label.end();
        Ok(())
    }
}

fn ensure_graph_allocated_resources_exist(
    ctx: &GraphRunContext,
    info: &RenderPassInfo,
    graph: &RenderGraph,
    resource_allocator: &mut DefaultResourceAllocator,
) -> Result<(), anyhow::Error> {
    for writes in &info.attachment_writes {
        if !ctx
            .external_resources
            .external_shader_resources
            .contains_key(writes)
        {
            match &graph.allocations[writes].ty {
                AllocationType::Image(d) => {
                    let image = resource_allocator.images.get(ctx, d, writes)?.resource();
                    resource_allocator.image_views.get(
                        ctx,
                        &GraphImageViewCreateInfo { desc: d, image },
                        writes,
                    )?;
                }
                AllocationType::Buffer { .. } => panic!("Cannot treat buffer as write attachment!"),
            };
        };
    }
    for res in &info.attachment_reads {
        if !ctx
            .external_resources
            .external_shader_resources
            .contains_key(res)
        {
            match &graph.allocations[res].ty {
                AllocationType::Image(d) => {
                    let image = resource_allocator.images.get(ctx, d, res)?.resource();
                    resource_allocator.image_views.get(
                        ctx,
                        &GraphImageViewCreateInfo { desc: d, image },
                        res,
                    )?;
                }
                AllocationType::Buffer { .. } => panic!("Cannot treat buffer as read attachment!"),
            };
        };
    }
    for res in &info.shader_reads {
        if !ctx
            .external_resources
            .external_shader_resources
            .contains_key(res)
        {
            match &graph.allocations[res].ty {
                AllocationType::Image(d) => {
                    let image = resource_allocator.images.get(ctx, d, res)?.resource();
                    resource_allocator.image_views.get(
                        ctx,
                        &GraphImageViewCreateInfo { desc: d, image },
                        res,
                    )?;
                }
                AllocationType::Buffer(desc) => {
                    resource_allocator
                        .buffers
                        .ensure_resource_exists(ctx.gpu, desc, res)?;
                }
            };
        };
    }
    Ok(())
}

fn ensure_graph_allocated_samplers_exists(
    ctx: &GraphRunContext,
    info: &RenderPassInfo,
    graph: &RenderGraph,
    resource_allocator: &mut DefaultResourceAllocator,
) -> Result<(), anyhow::Error> {
    for writes in &info.shader_reads {
        if !ctx
            .external_resources
            .external_shader_resources
            .contains_key(writes)
        {
            match &graph.allocations[writes].ty {
                AllocationType::Image(d) => *d,
                AllocationType::Buffer { .. } => panic!("A buffer cannot have a sampler! Bug?"),
            };
            resource_allocator.samplers.get(ctx, &NoDesc, writes)?;
        };
    }
    Ok(())
}

fn resolve_render_image_views_unchecked<'e, 'a>(
    info: &RenderPassInfo,
    graph: &RenderGraph,
    external_resources: &'e ExternalResources<'e>,
    image_views_allocator: &'a ImageViewAllocator,
) -> (Vec<ColorAttachment<'e>>, 
      Option<DepthAttachment<'e>>, 
      Option<StencilAttachment<'e>>)
where
    'a: 'e,
{
    let mut colors = vec![];
    let mut depth = None;
    let mut stencil = None;
    for writes in &info.attachment_writes {
        let resource_info = graph
            .get_resource_info(writes)
            .expect("Resource not found!");

        let view = if resource_info.external {
            external_resources
                .get_shader_resource(writes)
                .as_image_view()
        } else {
            image_views_allocator.get_unchecked(writes).resource()
        };
        
        let image_desc = if let AllocationType::Image(d) = resource_info.ty { d } else {continue};
        
        if view.format().is_color() {
            colors.push(ColorAttachment {
                image_view: view,
                load_op: image_desc.clear_value.color_op(),
                store_op: gpu::AttachmentStoreOp::Store,
                initial_layout: ImageLayout::COLOR_ATTACHMENT_OPTIMAL,
            });
        } else if view.format().is_depth() {
            depth = Some(DepthAttachment {
                image_view: view,
                load_op: image_desc.clear_value.depth_op(),
                store_op: gpu::AttachmentStoreOp::Store,
                initial_layout: ImageLayout::DEPTH_STENCIL_ATTACHMENT_OPTIMAL,
            });
        } else {
            stencil = Some(StencilAttachment {
                image_view: view,
                load_op: image_desc.clear_value.stencil_op(),
                store_op: gpu::AttachmentStoreOp::Store,
                initial_layout: ImageLayout::DEPTH_STENCIL_ATTACHMENT_OPTIMAL,
            });
        }
    }
    for reads in &info.attachment_reads {
        let view = if external_resources
            .external_shader_resources
            .contains_key(reads)
        {
            external_resources
                .get_shader_resource(reads)
                .as_image_view()
        } else {
            image_views_allocator.get_unchecked(reads).resource()
        };

        if view.format().is_color() {
            colors.push( ColorAttachment {
                image_view: view,
                load_op: ColorLoadOp::Load,
                store_op: gpu::AttachmentStoreOp::Store,
                initial_layout: ImageLayout::COLOR_ATTACHMENT_OPTIMAL,
            });
        } else if view.format().is_depth() {
            depth = Some(DepthAttachment {
                image_view: view,
                load_op: DepthLoadOp::Load,
                store_op: gpu::AttachmentStoreOp::Store,
                initial_layout: ImageLayout::DEPTH_STENCIL_ATTACHMENT_OPTIMAL,
            });
        } else {
            stencil = Some( StencilAttachment {
                image_view: view,
                load_op: StencilLoadOp::Load,
                store_op: gpu::AttachmentStoreOp::Store,
                initial_layout: ImageLayout::DEPTH_STENCIL_ATTACHMENT_OPTIMAL,
            });
        }
    }
    (colors, depth, stencil)
}

fn resolve_input_descriptor_set<'a>(
    ctx: &GraphRunContext,
    graph: &RenderGraph,
    info: &RenderPassInfo,
    image_view_allocator: &'a ImageViewAllocator,
    buffer_allocator: &'a BufferAllocator,
    sampler_allocator: &'a SampleAllocator,
    descriptor_view_allocator: &'a mut DescriptorSetAllocator,
) -> Option<&'a GraphDescriptorSet> {
    let mut hasher = DefaultHasher::new();
    if info.shader_reads.is_empty() {
        return None;
    }
    let mut descriptors = vec![];
    for (idx, read) in info.shader_reads.iter().enumerate() {
        let resource_info = graph.get_resource_info(read).expect("No resource found");

        match resource_info.ty {
            AllocationType::Image(_) => {
                let view = if resource_info.external {
                    ctx.external_resources.external_shader_resources[read].as_image_view()
                } else {
                    image_view_allocator.get_unchecked(read).resource()
                };
                view.hash(&mut hasher);
                descriptors.push(DescriptorInfo {
                    binding: idx as _,
                    element_type: gpu::DescriptorType::CombinedImageSampler(gpu::SamplerState {
                        sampler: sampler_allocator.get_unchecked(read).resource(),
                        image_view: view,
                        image_layout: ImageLayout::SHADER_READ_ONLY_OPTIMAL,
                    }),
                    binding_stage: gpu::ShaderStage::VertexFragment,
                })
            }
            AllocationType::Buffer(desc) => {
                let buffer = if resource_info.external {
                    ctx.external_resources.external_shader_resources[read].as_buffer()
                } else {
                    buffer_allocator.get_unchecked(read).resource()
                };
                buffer.hash(&mut hasher);
                let range = BufferRange {
                    handle: buffer,
                    offset: 0,
                    size: vk::WHOLE_SIZE,
                };
                descriptors.push(DescriptorInfo {
                    binding: idx as _,
                    element_type: if desc.ty == BufferType::Uniform {
                        gpu::DescriptorType::UniformBuffer(range)
                    } else {
                        gpu::DescriptorType::StorageBuffer(range)
                    },
                    binding_stage: gpu::ShaderStage::VertexFragment,
                })
            }
        }
    }

    let hash = hasher.finish();
    let res = descriptor_view_allocator
        .get(
            ctx,
            &DescriptorSetCreateInfo {
                hash,
                inputs: &descriptors,
            },
            &hash,
        )
        .unwrap();
    Some(res)
}

#[cfg(test)]
mod test {
    use ash::vk::Extent2D;

    use crate::{CompileError, ResourceId, ResourceLayout};
    use crate::ClearValue::{Color, DontCare};

    use super::{ImageDescription, RenderGraph};

    fn alloc(name: &'static str, rg: &mut RenderGraph) -> ResourceId {
        let description = ImageDescription {
            width: 1240,
            height: 720,
            format: gpu::ImageFormat::Rgba8,
            samples: 1,
            present: false,
            clear_value: Color([0.0, 0.0, 0.0, 0.0]),
        };

        rg.use_image(name, &description, false).unwrap()
    }
    #[test]
    pub fn prune_empty() {
        let mut render_graph = RenderGraph::new();

        let color_component = alloc("color", &mut render_graph);
        let position_component = alloc("position", &mut render_graph);
        let tangent_component = alloc("tangent", &mut render_graph);
        let normal_component = alloc("normal", &mut render_graph);

        let _ = render_graph
            .begin_render_pass("gbuffer", Extent2D::default())
            .unwrap()
            .write(color_component)
            .write(position_component)
            .write(tangent_component)
            .write(normal_component)
            .commit();

        render_graph.compile().unwrap();

        assert_eq!(render_graph.cached_graph.pass_sequence.len(), 0);
    }

    #[test]
    pub fn ensure_keys_are_unique() {
        let mut render_graph = RenderGraph::new();

        let color_component_1 = alloc("color1", &mut render_graph);
        let color_component_2 = {
            let description = ImageDescription {
                width: 1240,
                height: 720,
                format: gpu::ImageFormat::Rgba8,
                samples: 1,
                present: false,
                clear_value: DontCare,
            };

            render_graph.use_image("color1", &description, false)
        };
        let is_defined = color_component_2.is_err_and(|id| {
            id == CompileError::ResourceAlreadyDefined(color_component_1, "color1".to_owned())
        });
        assert!(is_defined)
    }
    #[test]
    pub fn ensure_passes_are_unique() {
        let mut render_graph = RenderGraph::new();
        let p1 = render_graph
            .begin_render_pass("pass", Extent2D::default())
            .unwrap();
        let _ = p1.commit();
        let p2 = render_graph.begin_render_pass("pass", Extent2D::default());
        assert!(p2.is_err_and(|e| e == CompileError::RenderPassAlreadyDefined("pass".to_owned())));

        // Defining a render pass after a compile should not panic
        render_graph.compile().unwrap();
        let p1 = render_graph.begin_render_pass("pass", Extent2D::default());
        assert!(p1.is_ok());
    }

    #[test]
    pub fn survive_1() {
        let mut render_graph = RenderGraph::new();

        let color_component = alloc("color1", &mut render_graph);
        let position_component = alloc("position", &mut render_graph);
        let tangent_component = alloc("tangent", &mut render_graph);
        let normal_component = alloc("normal", &mut render_graph);
        let output_image = alloc("output", &mut render_graph);

        let gb = render_graph
            .begin_render_pass("gbuffer", Extent2D::default())
            .unwrap()
            .write(color_component)
            .write(position_component)
            .write(tangent_component)
            .write(normal_component)
            .commit();

        let cm = render_graph
            .begin_render_pass("compose_gbuffer", Extent2D::default())
            .unwrap()
            .read(color_component)
            .read(position_component)
            .read(tangent_component)
            .read(normal_component)
            .write(output_image)
            .commit();

        // We need the color component: this will let the 'gbuffer' render pass live
        render_graph.persist_resource(&output_image);

        render_graph.compile().unwrap();

        assert_eq!(render_graph.cached_graph.pass_sequence.len(), 2);
        assert_eq!(render_graph.cached_graph.pass_sequence[0], gb);
        assert_eq!(render_graph.cached_graph.pass_sequence[1], cm);
    }

    #[test]
    pub fn survive_2() {
        let mut render_graph = RenderGraph::new();

        let color_component = alloc("color1", &mut render_graph);
        let position_component = alloc("position", &mut render_graph);
        let tangent_component = alloc("tangent", &mut render_graph);
        let normal_component = alloc("normal", &mut render_graph);
        let output_image = alloc("output", &mut render_graph);
        let unused = alloc("unused", &mut render_graph);

        let _ = render_graph
            .begin_render_pass("gbuffer", Extent2D::default())
            .unwrap()
            .write(color_component)
            .write(position_component)
            .write(tangent_component)
            .write(normal_component)
            .commit();

        let _ = render_graph
            .begin_render_pass("compose_gbuffer", Extent2D::default())
            .unwrap()
            .read(color_component)
            .read(position_component)
            .read(tangent_component)
            .read(normal_component)
            .write(output_image)
            .commit();
        // adding an empty pass that outputs to an unused buffer
        let _ = render_graph
            .begin_render_pass("unused", Extent2D::default())
            .unwrap()
            .read(color_component)
            .read(position_component)
            .read(tangent_component)
            .read(normal_component)
            .write(unused)
            .commit();

        render_graph.persist_resource(&output_image);

        render_graph.compile().unwrap();

        assert_eq!(render_graph.cached_graph.pass_sequence.len(), 2);
    }

    #[test]
    pub fn survive_3() {
        let mut render_graph = RenderGraph::new();

        let depth_component = alloc("depth", &mut render_graph);
        let color_component = alloc("color1", &mut render_graph);
        let position_component = alloc("position", &mut render_graph);
        let tangent_component = alloc("tangent", &mut render_graph);
        let normal_component = alloc("normal", &mut render_graph);
        let output_image = alloc("output", &mut render_graph);
        let unused = alloc("unused", &mut render_graph);

        let d = render_graph
            .begin_render_pass("depth", Extent2D::default())
            .unwrap()
            .writes_attachments(&[depth_component])
            .commit();

        let gb = render_graph
            .begin_render_pass("gbuffer", Extent2D::default())
            .unwrap()
            .writes_attachments(&[
                color_component,
                position_component,
                tangent_component,
                normal_component,
            ])
            .reads_attachments(&[depth_component])
            .commit();

        let cm = render_graph
            .begin_render_pass("compose_gbuffer", Extent2D::default())
            .unwrap()
            .read(color_component)
            .read(position_component)
            .read(tangent_component)
            .read(normal_component)
            .write(output_image)
            .commit();
        // adding an empty pass that outputs to an unused buffer
        let _ = render_graph
            .begin_render_pass("unused", Extent2D::default())
            .unwrap()
            .read(color_component)
            .read(position_component)
            .read(tangent_component)
            .read(normal_component)
            .write(unused)
            .commit();

        render_graph.persist_resource(&output_image);
        render_graph.compile().unwrap();

        assert_eq!(
            render_graph.passes[&d].resource_usages[&depth_component].output,
            ResourceLayout::AttachmentRead
        );

        assert_eq!(
            render_graph.passes[&gb].resource_usages[&color_component].output,
            ResourceLayout::ShaderRead
        );
        assert_eq!(
            render_graph.passes[&gb].resource_usages[&position_component].output,
            ResourceLayout::ShaderRead
        );
        assert_eq!(
            render_graph.passes[&gb].resource_usages[&tangent_component].output,
            ResourceLayout::ShaderRead
        );
        assert_eq!(
            render_graph.passes[&gb].resource_usages[&normal_component].output,
            ResourceLayout::ShaderRead
        );

        assert_eq!(
            render_graph.passes[&cm].resource_usages[&output_image].output,
            ResourceLayout::Present
        );
        assert_eq!(render_graph.cached_graph.pass_sequence.len(), 3);
    }

    #[test]
    // A cycle happens when a render pass writes to a resource that
    // has been written in an early pass. To avoid so, we should introduce something
    // like resource aliasing
    /// TODO: Study resource aliasing
    pub fn detect_cycles() {
        {
            let mut render_graph = RenderGraph::new();

            let r1 = alloc("r1", &mut render_graph);
            let r2 = alloc("r2", &mut render_graph);
            let r3 = alloc("r3", &mut render_graph);

            let _ = render_graph
                .begin_render_pass("p1", Extent2D::default())
                .unwrap()
                .writes_attachments(&[r1, r2])
                .commit();

            let _ = render_graph
                .begin_render_pass("p2", Extent2D::default())
                .unwrap()
                .shader_reads(&[r1, r2])
                .writes_attachments(&[r3])
                .commit();

            let _ = render_graph
                .begin_render_pass("p3", Extent2D::default())
                .unwrap()
                .shader_reads(&[r1, r2])
                .writes_attachments(&[r3])
                .commit();

            render_graph.persist_resource(&r3);

            let error = render_graph.compile();

            assert!(error.is_err_and(|e| e == CompileError::CyclicGraph));
        }
        {
            let mut render_graph = RenderGraph::new();

            let r1 = alloc("r1", &mut render_graph);
            let r2 = alloc("r2", &mut render_graph);

            let _ = render_graph
                .begin_render_pass("p1", Extent2D::default())
                .unwrap()
                .writes_attachments(&[r1, r2])
                .commit();

            let _ = render_graph
                .begin_render_pass("p2", Extent2D::default())
                .unwrap()
                .shader_reads(&[r1, r2])
                .writes_attachments(&[r1])
                .commit();

            render_graph.persist_resource(&r1);

            let error = render_graph.compile();

            assert!(error.is_err_and(|e| e == CompileError::CyclicGraph));
        }
    }

    #[test]
    pub fn big_graph() {
        let mut render_graph = RenderGraph::new();

        let r1 = alloc("r1", &mut render_graph);
        let r2 = alloc("r2", &mut render_graph);
        let r3 = alloc("r3", &mut render_graph);
        let r4 = alloc("r4", &mut render_graph);
        let r5 = alloc("r5", &mut render_graph);
        let r6 = alloc("r6", &mut render_graph);
        let r7 = alloc("r7", &mut render_graph);
        let r8 = alloc("r8", &mut render_graph);
        let r9 = alloc("r9", &mut render_graph);
        let r10 = alloc("r10", &mut render_graph);
        let rb = alloc("rb", &mut render_graph);

        let ru1 = alloc("ru1", &mut render_graph);
        let ru2 = alloc("ru2", &mut render_graph);

        let _ = render_graph
            .begin_render_pass("p1", Extent2D::default())
            .unwrap()
            .writes_attachments(&[r1, r2, r3, r4])
            .commit();
        let _ = render_graph
            .begin_render_pass("p2", Extent2D::default())
            .unwrap()
            .shader_reads(&[r1, r3])
            .writes_attachments(&[r5])
            .commit();

        let _p3 = render_graph
            .begin_render_pass("p3", Extent2D::default())
            .unwrap()
            .shader_reads(&[r2, r4])
            .writes_attachments(&[r6, r7, r8])
            .commit();

        // pruned
        let _ = render_graph
            .begin_render_pass("u1", Extent2D::default())
            .unwrap()
            .shader_reads(&[r7, r8])
            .writes_attachments(&[ru1, ru2])
            .commit();

        let _ = render_graph
            .begin_render_pass("p4", Extent2D::default())
            .unwrap()
            .shader_reads(&[r7, r8])
            .writes_attachments(&[r9, r10])
            .commit();

        let _ = render_graph
            .begin_render_pass("pb", Extent2D::default())
            .unwrap()
            .shader_reads(&[r9, r10])
            .writes_attachments(&[rb])
            .commit();

        render_graph.persist_resource(&rb);

        render_graph.compile().unwrap();
        for pass in &render_graph.cached_graph.pass_sequence {
            println!("{:?}", pass.label);
        }
        assert_eq!(render_graph.cached_graph.pass_sequence.len(), 4);
        assert_eq!(render_graph.cached_graph.pass_sequence[0].label, "p1");
        assert_eq!(render_graph.cached_graph.pass_sequence[1].label, "p3");
        assert_eq!(render_graph.cached_graph.pass_sequence[2].label, "p4");
        assert_eq!(render_graph.cached_graph.pass_sequence[3].label, "pb");
        assert!(render_graph
            .cached_graph
            .pass_sequence
            .iter()
            .find(|p| p.label == "u1")
            .is_none());
        assert_eq!(render_graph.cached_graph.resources_used.len(), 10);
        assert!(render_graph
            .cached_graph
            .resources_used
            .iter()
            .find(|id| id == &&ru1)
            .is_none());
        assert!(render_graph
            .cached_graph
            .resources_used
            .iter()
            .find(|id| id == &&ru2)
            .is_none());
    }
}<|MERGE_RESOLUTION|>--- conflicted
+++ resolved
@@ -1841,16 +1841,16 @@
             Ok(allocator.images.get(ctx, &desc, id)?.resource())
         }
     }
-    pub fn get_image_unchecked<'r, 'e>(
-        ctx: &'e GraphRunContext,
+    fn get_image_unchecked<'r, 'e>(
+        external_resources: &'e ExternalResources,
         id: &ResourceId,
         allocator: &'r DefaultResourceAllocator,
     ) -> &'e GpuImage
         where
             'r: 'e,
     {
-        if ctx.external_resources.external_images.contains_key(id) {
-            ctx.external_resources.external_images[id]
+        if external_resources.external_images.contains_key(id) {
+            external_resources.external_images[id]
         } else {
             allocator.images.get_unchecked(id).resource()
         }
@@ -1902,7 +1902,7 @@
 
                         self.resource_states.insert(*read, new_layout);
 
-                        let image = Self::get_image_unchecked(ctx, read, resource_allocator);
+                        let image = Self::get_image_unchecked(&ctx.external_resources, read, resource_allocator);
                         if image_desc.format.is_color() {
                             color_transitions.push(ImageMemoryBarrier {
                                 src_access_mask: old_layout.access_mask,
@@ -1941,7 +1941,7 @@
                     }
 
                     if !color_transitions.is_empty() {
-                        command_buffer.pipeline_barrier(&PipelineBarrierInfo {
+                        ctx.command_buffer.pipeline_barrier(&PipelineBarrierInfo {
                             src_stage_mask: PipelineStageFlags::COLOR_ATTACHMENT_OUTPUT,
                             dst_stage_mask: PipelineStageFlags::VERTEX_SHADER | PipelineStageFlags::FRAGMENT_SHADER,
                             dependency_flags: Default::default(),
@@ -1951,7 +1951,7 @@
                         })
                     }
                     if !depth_stencil_transitions.is_empty() {
-                        command_buffer.pipeline_barrier(&PipelineBarrierInfo {
+                        ctx.command_buffer.pipeline_barrier(&PipelineBarrierInfo {
                             src_stage_mask: PipelineStageFlags::EARLY_FRAGMENT_TESTS,
                             dst_stage_mask: PipelineStageFlags::VERTEX_SHADER | PipelineStageFlags::FRAGMENT_SHADER,
                             dependency_flags: Default::default(),
@@ -2000,7 +2000,7 @@
                         };
                         self.resource_states.insert(*read, new_layout);
 
-                        let image = Self::get_image_unchecked(ctx, read, resource_allocator);
+                        let image = Self::get_image_unchecked(&ctx.external_resources, read, resource_allocator);
                         if image_desc.format.is_color() {
                             color_transitions.push(ImageMemoryBarrier {
                                 src_access_mask: old_layout.access_mask,
@@ -2039,7 +2039,7 @@
                     }
 
                     if !color_transitions.is_empty() {
-                        command_buffer.pipeline_barrier(&PipelineBarrierInfo {
+                        ctx.command_buffer.pipeline_barrier(&PipelineBarrierInfo {
                             src_stage_mask: PipelineStageFlags::COLOR_ATTACHMENT_OUTPUT,
                             dst_stage_mask: PipelineStageFlags::COLOR_ATTACHMENT_OUTPUT,
                             dependency_flags: Default::default(),
@@ -2049,7 +2049,7 @@
                         })
                     }
                     if !depth_stencil_transitions.is_empty() {
-                        command_buffer.pipeline_barrier(&PipelineBarrierInfo {
+                        ctx.command_buffer.pipeline_barrier(&PipelineBarrierInfo {
                             src_stage_mask: PipelineStageFlags::EARLY_FRAGMENT_TESTS,
                             dst_stage_mask: PipelineStageFlags::LATE_FRAGMENT_TESTS,
                             dependency_flags: Default::default(),
@@ -2097,7 +2097,7 @@
                         };
                         self.resource_states.insert(*read, new_layout);
 
-                        let image = Self::get_image_unchecked(ctx, read, resource_allocator);
+                        let image = Self::get_image_unchecked(&ctx.external_resources, read, resource_allocator);
                         if image_desc.format.is_color() {
                             color_transitions.push(ImageMemoryBarrier {
                                 src_access_mask: old_layout.access_mask,
@@ -2136,7 +2136,7 @@
                     }
 
                     if !color_transitions.is_empty() {
-                        command_buffer.pipeline_barrier(&PipelineBarrierInfo {
+                        ctx.command_buffer.pipeline_barrier(&PipelineBarrierInfo {
                             src_stage_mask: PipelineStageFlags::COLOR_ATTACHMENT_OUTPUT,
                             dst_stage_mask: PipelineStageFlags::COLOR_ATTACHMENT_OUTPUT,
                             dependency_flags: Default::default(),
@@ -2146,7 +2146,7 @@
                         })
                     }
                     if !depth_stencil_transitions.is_empty() {
-                        command_buffer.pipeline_barrier(&PipelineBarrierInfo {
+                        ctx. command_buffer.pipeline_barrier(&PipelineBarrierInfo {
                             src_stage_mask: PipelineStageFlags::EARLY_FRAGMENT_TESTS,
                             dst_stage_mask: PipelineStageFlags::ALL_GRAPHICS,
                             dependency_flags: Default::default(),
@@ -2174,62 +2174,17 @@
                 );
 
                 let cb = ctx.callbacks.callbacks.get_mut(rp);
-<<<<<<< HEAD
-                let clear = ctx.callbacks.clear_color_cbs.get(rp);
-                let clear_color_values: Vec<_> = info
-                    .attachment_writes
-                    .iter()
-                    .chain(info.attachment_reads.iter())
-                    .map(|rd| {
-                        if let Some(func) = clear {
-                            func(rd)
-                        } else {
-                            let res_info = &graph.allocations[rd];
-                            match &res_info.ty {
-                                AllocationType::Image(desc) => {
-                                    if desc.format.is_color() {
-                                        ClearValue {
-                                            color: vk::ClearColorValue {
-                                                float32: [0.0, 0.0, 0.0, 0.0],
-                                            },
-                                        }
-                                    } else {
-                                        ClearValue {
-                                            depth_stencil: ClearDepthStencilValue {
-                                                depth: 1.0,
-                                                stencil: 255,
-                                            },
-                                        }
-                                    }
-                                }
-                                AllocationType::Buffer { .. } => {
-                                    panic!("Graph can't treat buffer as render target!")
-                                }
-                            }
-                        }
-                    })
-                    .collect();
                 let render_pass_label = ctx.command_buffer.begin_debug_region(
-=======
-                
-                let render_pass_label = command_buffer.begin_debug_region(
->>>>>>> 460c85b9
+
                     &format!("Begin Render Pass: {}", rp.label),
                     [0.3, 0.0, 0.0, 1.0],
                 );
                 
                 let mut render_pass_command =
-<<<<<<< HEAD
                     ctx.command_buffer.begin_render_pass(&BeginRenderPassInfo {
-                        framebuffer,
-                        render_pass: pass,
-                        clear_color_values: &clear_color_values,
-=======
-                    command_buffer.begin_render_pass(&BeginRenderPassInfo {
                         color_attachments: &color_views,
                         depth_attachment: depth_view,
                         stencil_attachment: stencil_view,
->>>>>>> 460c85b9
                         render_area: Rect2D {
                             offset: Offset2D::default(),
                             extent: info.extents,
@@ -2265,7 +2220,7 @@
             end_cb(
                 ctx.gpu,
                 &mut EndContext {
-                    command_buffer: &mut ctx.command_buffer,
+                    command_buffer: ctx.command_buffer,
                 },
             );
         }
